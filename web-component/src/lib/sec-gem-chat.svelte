--- conflicted
+++ resolved
@@ -22,17 +22,13 @@
   import MaterialSymbolsDeleteOutline from "../icons/MaterialSymbolsDeleteOutline.svelte";
 
   const {
-<<<<<<< HEAD
-    sessionId,
-=======
-    "session-id": resumeSession,
->>>>>>> ca0c33ac
+    "session-id": sessionId,
     theme = "light",
     incognito = false,
-    "api-key": apiKey = "",
+    "api-key": apiKey,
     "session-description": sessionDescription,
     "session-name": sessionName,
-    "session-prompt": initialPrompt = "",
+    "session-prompt": initialPrompt,
   } = $props();
 
   let isOpen = $state(true);
@@ -61,10 +57,8 @@
     streaming?: boolean;
   }
 
-  let currentApiKey = $state(
-    apiKey || localStorage.getItem("p9_api_key") || "",
-  );
-  let inputApiKey = $state(localStorage.getItem("p9_api_key") || "");
+  let currentApiKey = $state(apiKey || localStorage.getItem("p9_api_key"));
+  let inputApiKey = $state("");
   let isKeySet = $derived(!!currentApiKey);
   let isLoading = $state(false);
   let isLoggingIn = $state(false);
@@ -89,7 +83,7 @@
     isProcessing = messages.some(
       (msg) =>
         (msg.role === "agent" && msg.message_type === MessageTypeEnum.INFO) ||
-        (msg.role === "system" && msg.content === "working"),
+        (msg.role === "system" && msg.content === "working")
     );
   });
 
@@ -168,7 +162,7 @@
     switch (message.message_type) {
       case MessageTypeEnum.RESULT:
         messages = [...messages, { ...message, streaming: true }].filter(
-          (msg) => msg.role !== "system",
+          (msg) => msg.role !== "system"
         );
         break;
       case MessageTypeEnum.INFO:
@@ -182,7 +176,7 @@
         break;
       case MessageTypeEnum.ERROR:
         messages = [...messages, message].filter(
-          (msg) => msg.role !== "system",
+          (msg) => msg.role !== "system"
         );
         errorMessage = message.content ?? "";
         break;
@@ -282,34 +276,16 @@
   }
 
   async function initializeSDK() {
+    let isResumedSession = false;
     try {
       isLoading = true;
-<<<<<<< HEAD
-      secGemSDK = await SecGemini.create(apiKey);
+      localStorage.setItem("p9_api_key", currentApiKey);
+      secGemSDK = await SecGemini.create(currentApiKey);
       if (sessionId) {
         session = await secGemSDK.resumeSession(sessionId);
         console.log(session);
+        isResumedSession = true;
         //@ts-ignore
-=======
-      let isResumedSession = false;
-      secGemSDK = await SecGemini.create(currentApiKey);
-      if (resumeSession) {
-        try {
-          session = await secGemSDK.resumeSession(resumeSession);
-          // Skip the initial prompt if resuming.
-          isResumedSession = true;
-        } catch (error) {
-          console.log("Failed to resume session, creating it.");
-          session = await secGemSDK.createSession({
-            id: resumeSession,
-            name: sessionName,
-            description: sessionDescription,
-            logSession: Boolean(!incognito),
-            model: "stable",
-            language: "en-US",
-          });
-        }
->>>>>>> ca0c33ac
         isSessionLogging = session._session.can_log;
         //@ts-ignore
         session._session.messages.length > 0 &&
@@ -317,7 +293,7 @@
           (messages = session._session.messages.filter(
             (message: { message_type: string }) =>
               message.message_type === "result" ||
-              message.message_type === "query",
+              message.message_type === "query"
           ));
         //@ts-ignore
         files = session._session.files;
@@ -487,7 +463,7 @@
             setShowThinking={() => (showThinking = !showThinking)}
             {showThinking}
             thinkingMessages={thinkingMessages.filter(
-              (msg) => msg.message_type === "thinking",
+              (msg) => msg.message_type === "thinking"
             )}
           />
         {/if}
@@ -1083,7 +1059,6 @@
       embed,
       object {
         display: block;
-        vertical-align: middle;
       }
       img,
       video {
